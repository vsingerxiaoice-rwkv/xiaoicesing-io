--- conflicted
+++ resolved
@@ -25,16 +25,14 @@
 use_lang_id: false
 num_lang: 1
 use_spk_id: false
-<<<<<<< HEAD
 num_spk: 1
-=======
 
 enc_ffn_kernel_size: 3
 use_rope: true
 rel_pos: true
 hidden_size: 256
 
->>>>>>> 9b82b5d0
+
 predict_dur: true
 predict_pitch: true
 predict_energy: false
