--- conflicted
+++ resolved
@@ -115,12 +115,8 @@
             if self.use_shallow_diffusion:
                 aux_out = output.aux_out
                 # TODO: replace the following placeholder with real loss calculation
-<<<<<<< HEAD
 
-                aux_mel_loss = self.aux_mel_loss(aux_out, (target - (-5)) / (0 - (-5)) * 2 - 1)
-=======
-                aux_mel_loss =  self.lambda_aux_mel_loss * self.aux_mel_loss(aux_out, target)
->>>>>>> b16c066c
+                aux_mel_loss =  self.lambda_aux_mel_loss * self.aux_mel_loss(aux_out, (target - (-5)) / (0 - (-5)) * 2 - 1)
                 losses['aux_mel_loss'] = aux_mel_loss
             x_recon, x_noise = output.diff_out
             mel_loss = self.mel_loss(x_recon, x_noise, nonpadding=(mel2ph > 0).unsqueeze(-1).float())
